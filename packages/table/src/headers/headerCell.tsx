/**
 * Copyright 2017 Palantir Technologies, Inc. All rights reserved.
 * Licensed under the BSD-3 License as modified (the “License”); you may obtain a copy
 * of the license at https://github.com/palantir/blueprint/blob/master/LICENSE
 * and https://github.com/palantir/blueprint/blob/master/PATENTS
 */

import * as classNames from "classnames";
import * as React from "react";

import { Classes as CoreClasses, ContextMenuTarget, IProps } from "@blueprintjs/core";
import * as Classes from "../common/classes";
import { Utils } from "../common/utils";
import { ResizeHandle } from "../interactions/resizeHandle";

export interface IHeaderCellProps extends IProps {
    /**
     * If `true`, will apply the active class to the header to indicate it is
     * part of an external operation.
     */
    isActive?: boolean;

    /**
     * The index of this cell in the header.
     */
    index?: number;

    /**
     * The name displayed in the header of the row/column.
     */
    name?: string;

    /**
     * If `true`, the row/column `name` will be replaced with a fixed-height skeleton, and the
     * `resizeHandle` will not be rendered. If passing in additional children to this component, you
     * will also want to conditionally apply the `.pt-skeleton` class where appropriate.
     * @default false
     */
    loading?: boolean;

    /**
     * An element, like a `<Menu>`, this is displayed by right-clicking
     * anywhere in the header.
     * @deprecated as of X.Y.Z; use renderMenu instead
     */
    menu?: JSX.Element;

    /**
     * A `ResizeHandle` React component that allows users to drag-resize the
     * header.
     */
    resizeHandle?: ResizeHandle;

    /**
     * CSS styles for the top level element.
     */
    style?: React.CSSProperties;

    /**
     * A callback that returns an element, like a `<Menu>`, which is displayed by right-clicking
     * anywhere in the header. The callback will receive the cell index if it was provided via
     * props.
     */
    renderMenu?: (index?: number) => JSX.Element;
}

export interface IInternalHeaderCellProps extends IHeaderCellProps {
    /**
     * Specifies if the cell is reorderable.
     */
    isReorderable?: boolean;

    /**
     * Specifies if the cell is selected.
     */
    isSelected?: boolean;
}

export interface IHeaderCellState {
    isActive: boolean;
}

@ContextMenuTarget
export class HeaderCell extends React.Component<IInternalHeaderCellProps, IHeaderCellState> {
    public state: IHeaderCellState = {
        isActive: false,
    };

    public shouldComponentUpdate(nextProps: IHeaderCellProps) {
        return !Utils.shallowCompareKeys(this.props, nextProps, { exclude: ["style"] })
<<<<<<< HEAD
            || !Utils.deepCompareKeys(this.props.style, nextProps.style);
=======
            || !Utils.deepCompareKeys(this.props, nextProps, ["style"]);
>>>>>>> eecb7072
    }

    public renderContextMenu(_event: React.MouseEvent<HTMLElement>) {
        const { renderMenu } = this.props;

        if (CoreUtils.isFunction(renderMenu)) {
            // the preferred way (a consistent function instance that won't cause as many re-renders)
            return renderMenu(this.props.index);
        } else {
            // the deprecated way (leads to lots of unnecessary re-renders because of menu-item
            // callbacks needing access to the index of the right-clicked cell, which demands that
            // new callback functions and JSX elements be recreated on each render of the parent)
            return this.props.menu;
        }
    }

    public render() {
        const classes = classNames(Classes.TABLE_HEADER, {
            [Classes.TABLE_HEADER_ACTIVE]: this.props.isActive || this.state.isActive,
            [Classes.TABLE_HEADER_REORDERABLE]: this.props.isReorderable,
            [Classes.TABLE_HEADER_SELECTED]: this.props.isSelected,
            [CoreClasses.LOADING]: this.props.loading,
        }, this.props.className);

        return (
            <div className={classes} style={this.props.style}>
                {this.props.children}
            </div>
        );
    }
}<|MERGE_RESOLUTION|>--- conflicted
+++ resolved
@@ -8,7 +8,7 @@
 import * as classNames from "classnames";
 import * as React from "react";
 
-import { Classes as CoreClasses, ContextMenuTarget, IProps } from "@blueprintjs/core";
+import { Classes as CoreClasses, ContextMenuTarget, IProps, Utils as CoreUtils } from "@blueprintjs/core";
 import * as Classes from "../common/classes";
 import { Utils } from "../common/utils";
 import { ResizeHandle } from "../interactions/resizeHandle";
@@ -88,11 +88,7 @@
 
     public shouldComponentUpdate(nextProps: IHeaderCellProps) {
         return !Utils.shallowCompareKeys(this.props, nextProps, { exclude: ["style"] })
-<<<<<<< HEAD
-            || !Utils.deepCompareKeys(this.props.style, nextProps.style);
-=======
             || !Utils.deepCompareKeys(this.props, nextProps, ["style"]);
->>>>>>> eecb7072
     }
 
     public renderContextMenu(_event: React.MouseEvent<HTMLElement>) {
