/**
 * Copyright 2016 Palantir Technologies, Inc. All rights reserved.
 * Licensed under the BSD-3 License as modified (the “License”); you may obtain a copy
 * of the license at https://github.com/palantir/blueprint/blob/master/LICENSE
 * and https://github.com/palantir/blueprint/blob/master/PATENTS
 */

import * as classNames from "classnames";
import * as React from "react";
import * as Classes from "../common/classes";
import { Utils } from "../common/utils";

import { Classes as CoreClasses, IIntentProps, IProps } from "@blueprintjs/core";

import { LoadableContent } from "../common/loadableContent";

export interface ICellProps extends IIntentProps, IProps {
    key?: string;

    style?: React.CSSProperties;

    /**
<<<<<<< HEAD
     * The column index of the cell.
=======
     * The column index of the cell. If provided, this will be passed as an argument to any callbacks
     * when they are invoked.
>>>>>>> 635d081c
     */
    columnIndex?: number;

    /**
     * If `true`, the cell will be rendered above overlay layers to enable mouse
     * interactions within the cell.
     * @default false
     */
    interactive?: boolean;

    /**
     * An optional native tooltip that is displayed on hover.
     * If `true`, content will be replaced with a fixed-height skeleton.
     * @default false
     */
    loading?: boolean;

    /**
<<<<<<< HEAD
     * The row index of the cell.
=======
     * The row index of the cell. If provided, this will be passed as an argument to any callbacks
     * when they are invoked.
>>>>>>> 635d081c
     */
    rowIndex?: number;

    /**
     * An optional native tooltip that is displayed on hover.
     */
    tooltip?: string;

    /**
     * If `true`, the cell contents will be wrapped in a `div` with
     * styling that will prevent the content from overflowing the cell.
     * @default true
     */
    truncated?: boolean;

    /**
     * If `true`, the cell contents will be wrapped in a `div` with
     * styling that will cause text to wrap, rather than displaying it on a single line.
     * @default false
     */
    wrapText?: boolean;
}

export type ICellRenderer = (rowIndex: number, columnIndex: number) => React.ReactElement<ICellProps>;

export const emptyCellRenderer = () => <Cell />;

export class Cell extends React.Component<ICellProps, {}> {
    public static defaultProps = {
        truncated: true,
        wrapText: false,
    };

    public shouldComponentUpdate(nextProps: ICellProps) {
        // deeply compare "style," because a new but identical object might have been provided.
        return !Utils.shallowCompareKeys(this.props, nextProps, { exclude: ["style"] })
            || !Utils.deepCompareKeys(this.props.style, nextProps.style);
    }

    public render() {
        const { style, intent, interactive, loading, tooltip, truncated, className, wrapText } = this.props;

        const classes = classNames(
            Classes.TABLE_CELL,
            CoreClasses.intentClass(intent),
            {
                [Classes.TABLE_CELL_INTERACTIVE]: interactive,
                [CoreClasses.LOADING]: loading,
                [Classes.TABLE_TRUNCATED_CELL]: truncated,
            },
            className,
        );

        const textClasses = classNames(
            {
                [Classes.TABLE_TRUNCATED_TEXT]: truncated,
                [Classes.TABLE_NO_WRAP_TEXT]: !wrapText,
            },
        );

        const content = <div className={textClasses}>{this.props.children}</div>;

        return (
            <div className={classes} style={style} title={tooltip}>
                <LoadableContent loading={loading} variableLength={true}>
                    {content}
                </LoadableContent>
            </div>
        );
    }
}<|MERGE_RESOLUTION|>--- conflicted
+++ resolved
@@ -20,12 +20,8 @@
     style?: React.CSSProperties;
 
     /**
-<<<<<<< HEAD
-     * The column index of the cell.
-=======
      * The column index of the cell. If provided, this will be passed as an argument to any callbacks
      * when they are invoked.
->>>>>>> 635d081c
      */
     columnIndex?: number;
 
@@ -44,12 +40,8 @@
     loading?: boolean;
 
     /**
-<<<<<<< HEAD
-     * The row index of the cell.
-=======
      * The row index of the cell. If provided, this will be passed as an argument to any callbacks
      * when they are invoked.
->>>>>>> 635d081c
      */
     rowIndex?: number;
 
